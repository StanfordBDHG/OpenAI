--- conflicted
+++ resolved
@@ -116,14 +116,9 @@
             prompt: "test",
             model: .dall_e_2,
             n: 1,
-<<<<<<< HEAD
-            size: ._512,
-            style: "vivid",
-=======
             responseFormat: .b64_json,
             size: ._512,
             style: .vivid,
->>>>>>> 224f4ef6
             user: "user"
         )
         
