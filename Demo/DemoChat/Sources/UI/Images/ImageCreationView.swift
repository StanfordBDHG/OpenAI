//
//  ImageCreationView.swift
//  DemoChat
//
//  Created by Aled Samuel on 24/04/2023.
//

import SwiftUI
import OpenAI

public struct ImageCreationView: View {
    @ObservedObject var store: ImageStore
    
    @State private var prompt: String = ""
    @State private var n: Int = 1
<<<<<<< HEAD
    @State private var size: ImagesQuery.Size._1024
=======
    @State private var size = ImagesQuery.Size._1024
>>>>>>> 6058d0a7

    private var sizes = ImagesQuery.Size.allCases
    
    public init(store: ImageStore) {
        self.store = store
        size = sizes[0]
    }
    
    public var body: some View {
        List {
            Section {
                HStack {
                    Text("Prompt")
                    Spacer()
                    TextEditor(text: $prompt)
                        .multilineTextAlignment(.trailing)
                }
                HStack {
                    Stepper("Amount: \(n)", value: $n, in: 1...10)
                }
                HStack {
                    Picker("Size", selection: $size) {
                        ForEach(sizes, id: \.self) {
                            Text($0.rawValue)
                        }
                    }
                }
            }
            Section {
                HStack {
                    Button("Create Image" + (n == 1 ? "" : "s")) {
                        Task {
                            let query = ImagesQuery(prompt: prompt, n: n, size: size)
                            await store.images(query: query)
                        }
                    }
                    .foregroundColor(.accentColor)
                    Spacer()
                }
            }
            if !$store.images.isEmpty {
                Section("Images") {
                    ForEach($store.images, id: \.url) { image in
                        let urlString = image.wrappedValue.url ?? ""
                        if let imageURL = URL(string: urlString), UIApplication.shared.canOpenURL(imageURL) {
                            LinkPreview(previewURL: imageURL)
                                .aspectRatio(contentMode: .fit)
                        } else {
                            Text(urlString)
                                .foregroundStyle(.secondary)
                        }
                    }
                }
            }
        }
        .listStyle(.insetGrouped)
        .navigationTitle("Create Image")
    }
}<|MERGE_RESOLUTION|>--- conflicted
+++ resolved
@@ -13,11 +13,7 @@
     
     @State private var prompt: String = ""
     @State private var n: Int = 1
-<<<<<<< HEAD
-    @State private var size: ImagesQuery.Size._1024
-=======
     @State private var size = ImagesQuery.Size._1024
->>>>>>> 6058d0a7
 
     private var sizes = ImagesQuery.Size.allCases
     
